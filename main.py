--- conflicted
+++ resolved
@@ -5,7 +5,6 @@
 from fastapi.responses import JSONResponse
 import json
 from pydantic import BaseModel
-from pydantic import Field  # 再import可
 from typing import Optional, List, Dict
 import os
 import time
@@ -17,8 +16,8 @@
 from langchain.prompts import PromptTemplate
 from langchain.schema import SystemMessage, HumanMessage
 from langchain_core.documents import Document
-import re as _re
-import json as _json 
+import urllib.parse
+from routers.routers_people import router as people_router
 
 try:
     from pinecone import Pinecone
@@ -37,10 +36,7 @@
     FlexiblePolicyAgentSystem = None
 import mysql.connector
 from mysql.connector import Error
-import re
 import requests
-import urllib.parse
-from routers.routers_people import router as people_router
 
 # 環境変数の読み込み（backend/.env を明示的に参照）
 ENV_PATH = Path(__file__).resolve().parent / ".env"
@@ -48,7 +44,6 @@
 
 app = FastAPI(title="AI Agent API", version="1.0.0")
 
-<<<<<<< HEAD
 # 非同期処理用のスレッドプール
 executor = ThreadPoolExecutor(max_workers=4)
 
@@ -83,9 +78,6 @@
             return result
         return wrapper
     return decorator
-=======
-app.include_router(people_router, prefix="/api")
->>>>>>> e7971d99
 
 # UTF-8エンコーディングを明示的に設定
 import sys
@@ -140,9 +132,7 @@
 PINECONE_API_KEY = os.getenv("PINECONE_API_KEY")
 INDEX_NAME = os.getenv("PINECONE_INDEX_NAME", "rag-hakusho")
 GBIZINFO_API_KEY = os.getenv("GBIZINFO_API_KEY")
-GBIZINFO_URL = os.getenv("GBIZINFO_URL")
-
-
+GBIZINFO_URL = os.getenv("GBIZINFO_URL", "https://info.gbiz.go.jp/hojin/v1/hojin")
 
 # モデルの初期化（環境変数が設定されている場合のみ）
 embedding_model = None
@@ -472,219 +462,168 @@
             continue
     return selected
 
-@app.get("/")
-async def root():
-    """ルートエンドポイント"""
-    return {"message": "AI Agent API is running"}
-
-if __name__ == "__main__":
-    import uvicorn
-    import os
-    port = int(os.environ.get("PORT", 8000))
-    uvicorn.run(app, host="0.0.0.0", port=port)
-
-# =====================
-# 認証エンドポイント
-# =====================
-
-@app.post("/api/auth/login", response_model=LoginResponse)
-async def login_endpoint(request: LoginRequest, response: Response):
-    """ログインエンドポイント"""
-    try:
-        return await auth_service.login(request, response)
-    except Exception as e:
-        raise HTTPException(status_code=500, detail=str(e))
-
-@app.post("/api/auth/logout")
-async def logout_endpoint(response: Response):
-    """ログアウトエンドポイント"""
-    try:
-        await auth_service.logout(response)
-        return {"message": "Successfully logged out"}
-    except Exception as e:
-        raise HTTPException(status_code=500, detail=str(e))
-
-@app.get("/api/auth/me")
-async def get_current_user_endpoint(access_token: str = Cookie(None)):
-    """現在のログインユーザー情報を取得"""
-    try:
-        user = await auth_service.get_current_user(access_token)
-        if not user:
-            raise HTTPException(status_code=401, detail="認証が必要です")
-        return user
-    except Exception as e:
-        raise HTTPException(status_code=500, detail=str(e))
-
-@app.get("/api/auth/verify")
-async def verify_token_endpoint(access_token: str = Cookie(None)):
-    """トークンの有効性を確認"""
-    try:
-        user = await auth_service.get_current_user(access_token)
-        if not user:
-            return {"valid": False}
-        return {"valid": True, "user": user}
-    except Exception as e:
-        return {"valid": False, "error": str(e)}
-    
-# =====================
-# プロジェクトエンドポイント
-# =====================
-
-@app.post("/api/projects", response_model=ProjectResponse)
-async def create_project_endpoint(request: ProjectCreateRequest):
-    """プロジェクト作成"""
-    try:
-        project = create_project(
-            request.name, 
-            request.description or "", 
-            request.owner_coworker_id, 
-            request.member_ids
+@memory_cache(ttl_seconds=600)  # 10分間キャッシュ
+def perform_rag_search(query: str) -> tuple[str, list[dict]]:
+    """RAG検索を実行し、回答テキストと出典リストを返す"""
+    try:
+        if not embedding_model or not index:
+            return "申し訳ございませんが、現在RAG検索機能は利用できません。環境設定を確認してください。", []
+        
+        # タイムアウトを設定してembedding生成時間を制限
+        query_embedding = embedding_model.embed_query(query)
+        
+        results = index.query(vector=query_embedding, top_k=15, include_metadata=True)
+
+        matches = results.matches if hasattr(results, "matches") else results.get("matches", [])
+        initial_docs = []
+        for m in matches:
+            meta  = m.metadata if hasattr(m, "metadata") else m.get("metadata", {}) or {}
+            score = m.score    if hasattr(m, "score")    else m.get("score")
+            text  = meta.get("text") or meta.get("chunk") or meta.get("page_content") or ""
+            if not text:
+                continue
+            doc = Document(
+                page_content=text,
+                metadata={
+                    "source": meta.get("source", ""),
+                    "figure_section": meta.get("figure_section", ""),
+                    "chunk_index": meta.get("chunk_index", ""),
+                    "page_number": meta.get("page_number", ""),
+                    "section_title": meta.get("section_title", ""),
+                    "document_title": meta.get("document_title", ""),
+                    "year": meta.get("year", ""),
+                    "score": score,
+                },
+            )
+            initial_docs.append(doc)
+
+
+        # 再ランキング
+        top_docs = rerank_documents(query, initial_docs, chat, top_k=5)
+
+        # LLMに回答生成と出典情報の埋め込みを依頼
+        documents_string = ""
+        for i, doc in enumerate(top_docs, 1):
+            # 出典名を構築
+            source_name = doc.metadata.get('document_title', '不明')
+            year = doc.metadata.get('year', '')
+            section = doc.metadata.get('section_title', '')
+            
+            # 出典情報を「【文書名(年) - 章節】」の形式でまとめる
+            source_info = f"【{source_name}"
+            if year:
+                source_info += f"（{year}年度）"
+            if section:
+                source_info += f" - {section}"
+            source_info += "】"
+
+            documents_string += f"{source_info}\n{doc.page_content.strip()}\n\n"
+
+        prompt = PromptTemplate(
+            template="""あなたは思考整理をサポートする壁打ち相手です。ユーザーからの質問と、それに関連する複数の参照資料が提供されます。
+これらの資料を活用して、ユーザーへの応答を作成してください。
+
+【基本ルール】
+- 参照資料内の情報を要約して、自然な文章で回答してください。
+- **必ず**本文中の該当する箇所に**提供された形式の出典情報（例：【〇〇白書 - 第3章】）を付与**してください。
+- 参照資料に記載されていない推測や一般的な知識は含めないでください。
+- 回答は、ユーザーの考えを引き出すような問いかけで締めくくってください。
+
+【参照資料】
+{documents}
+
+【ユーザーからの質問】
+{query}
+
+【回答】
+""",
+            input_variables=["documents", "query"]
         )
-        if not project:
-            raise HTTPException(status_code=400, detail="Failed to create project")
-        
-        return UTF8JSONResponse(ProjectResponse(**project).dict())
-    except CRUDError as e:
-        raise HTTPException(status_code=500, detail=str(e))
-    except Exception as e:
-        raise HTTPException(status_code=500, detail=str(e))
-    
-@app.get("/api/coworkers/search", response_model=List[CoworkerResponse])
-async def search_coworkers_endpoint(q: str = "", department: str = ""):
-    """coworkers検索"""
-    try:
-        coworkers = search_coworkers(q, department)
-        return UTF8JSONResponse([CoworkerResponse(**coworker).dict() for coworker in coworkers])
-    except CRUDError as e:
-        raise HTTPException(status_code=500, detail=str(e))
-    except Exception as e:
-        raise HTTPException(status_code=500, detail=str(e))
-    
-@app.get("/api/projects/{project_id}", response_model=ProjectResponse)
-async def get_project_endpoint(project_id: str):
-    """プロジェクト詳細取得"""
-    try:
-        project = get_project_by_id(project_id)
-        if not project:
-            raise HTTPException(status_code=404, detail="Project not found")
-        
-        return UTF8JSONResponse(ProjectResponse(**project).dict())
-    except CRUDError as e:
-        raise HTTPException(status_code=500, detail=str(e))
-    except Exception as e:
-        raise HTTPException(status_code=500, detail=str(e))
-
-@app.get("/api/projects/by-coworker/{coworker_id}", response_model=List[ProjectResponse])
-async def get_projects_by_coworker_endpoint(coworker_id: int):
-    """coworkerが参加しているプロジェクト一覧取得"""
-    try:
-        projects = get_projects_by_coworker(coworker_id)
-        return UTF8JSONResponse([ProjectResponse(**project).dict() for project in projects])
-    except CRUDError as e:
-        raise HTTPException(status_code=500, detail=str(e))
-    except Exception as e:
-        raise HTTPException(status_code=500, detail=str(e))
-    
-# =====================
-# セッションエンドポイント
-# =====================
-
-@app.get("/api/session-state/{session_id}", response_model=SessionStateResponse)
-async def get_session_state(session_id: str):
-    """セッション状態を取得"""
-    try:
-        state = flexible_policy_system.get_session_state(session_id)
-        
-        if "error" in state:
-            raise HTTPException(status_code=404, detail=state["error"])
-        
-        return SessionStateResponse(**state)
-        
-    except Exception as e:
-        raise HTTPException(status_code=500, detail=str(e))
-
-@app.get("/api/sessions", response_model=List[ChatSession])
-async def get_sessions():
-    """セッション一覧を取得"""
-    return list(sessions.values())
-
-@app.post("/api/sessions", response_model=ChatSession)
-async def create_session():
-    """新しいセッションを作成"""
-    session_id = str(uuid.uuid4())
-    now = datetime.now()
-    
-    session = ChatSession(
-        id=session_id,
-        title=f"新しいチャット {now.strftime('%Y-%m-%d %H:%M')}",
-        created_at=now.isoformat(),
-        updated_at=now.isoformat()
-    )
-    
-    sessions[session_id] = session
-    return session
-
-@app.post("/api/project-step-sections", response_model=List[ProjectStepSectionResponse])
-async def save_step_sections(request: ProjectStepSectionRequest):
-    """プロジェクトステップセクションを保存"""
-    try:
-        print(f"DEBUG: Received request: project_id={request.project_id}, step_key={request.step_key}, sections_count={len(request.sections)}")
-        print(f"DEBUG: Request sections: {request.sections}")
-        
-        saved_sections = save_project_step_sections(request.project_id, request.step_key, request.sections)
-        
-        # セクション保存後にキャッシュを無効化
-        try:
-            from DB.mysql_crud import invalidate_project_cache
-            invalidate_project_cache(request.project_id)
-        except Exception as e:
-            print(f"Warning: Cache invalidation failed: {e}")
-        
-        print(f"DEBUG: Successfully saved {len(saved_sections)} sections")
-        return UTF8JSONResponse([ProjectStepSectionResponse(**section).dict() for section in saved_sections])
-    except CRUDError as e:
-        print(f"DEBUG: CRUDError occurred: {str(e)}")
-        raise HTTPException(status_code=500, detail=str(e))
-    except Exception as e:
-        print(f"DEBUG: Exception occurred: {str(e)}")
-        import traceback
-        traceback.print_exc()
-        raise HTTPException(status_code=500, detail=str(e))
-
-@app.get("/api/project-step-sections/{project_id}/{step_key}", response_model=List[ProjectStepSectionResponse])
-async def get_step_sections(project_id: str, step_key: str):
-    """プロジェクトステップセクションを取得"""
-    try:
-        sections = get_project_step_sections(project_id, step_key)
-        return UTF8JSONResponse([ProjectStepSectionResponse(**section).dict() for section in sections])
-    except CRUDError as e:
-        raise HTTPException(status_code=500, detail=str(e))
-    except Exception as e:
-        raise HTTPException(status_code=500, detail=str(e))
-
-@app.get("/api/project-all-sections/{project_id}")
-async def get_project_all_sections_endpoint(project_id: str):
-    """プロジェクトの全ステップセクションを一括取得（高速化）"""
-    try:
-        from DB.mysql_crud import MySQLCRUD
-        crud = MySQLCRUD()
-        sections_by_step = crud.get_project_all_step_sections(project_id)
-        return UTF8JSONResponse(sections_by_step)
-    except Exception as e:
-        raise HTTPException(status_code=500, detail=str(e))
-    
-# =====================
-# チャットエンドポイント
-# =====================
+
+        messages = [
+            SystemMessage(content="あなたは思考整理をサポートする壁打ち相手です。回答の本文中に参照資料の情報を直接引用し、事実に基づいた応答を生成してください。"),
+            HumanMessage(content=prompt.format(documents=documents_string, query=query))
+        ]
+
+        response = chat.invoke(messages)
+
+        # 出典情報の配列を構築
+        sources: list[dict] = []
+        for doc in top_docs:
+            sources.append({
+                "source": doc.metadata.get("source"),
+                "section_title": doc.metadata.get("section_title"),
+                "document_title": doc.metadata.get("document_title"),
+                "year": doc.metadata.get("year"),
+                "page_number": doc.metadata.get("page_number"),
+                "score": doc.metadata.get("score"),
+            })
+
+        return response.content.strip(), sources
+        
+    except Exception as e:
+        return f"RAG検索中にエラーが発生しました: {str(e)}", []
+
+def perform_policy_step(content: str, step: str, context: dict = None) -> str:
+    """政策立案ステップ別処理"""
+    try:
+        if not policy_system:
+            return "申し訳ございませんが、現在政策立案機能は利用できません。環境設定を確認してください。"
+        
+        result = policy_system.process_step(step, content, context)
+        return result
+    except Exception as e:
+        return f"政策立案エージェント処理中にエラーが発生しました: {str(e)}"
+
+def perform_normal_chat(content: str, session_id: str = None) -> str:
+    """通常のチャット（自然な対話型壁打ち相手）"""
+    try:
+        if not chat:
+            return "申し訳ございませんが、現在チャット機能は利用できません。環境設定を確認してください。"
+        
+        fact_context = ""
+        if session_id and flexible_policy_system:
+            try:
+                session_state = flexible_policy_system._get_session_state(session_id)
+                if session_state and session_state.get("fact_search_results"):
+                    recent_facts = "\\n\\n".join(session_state["fact_search_results"][-2:])
+                    fact_context = f"\\n\\n【これまでのファクト検索結果】\\n{recent_facts}"
+            except Exception as e:
+                print(f"Warning: Failed to get session state: {e}")
+
+        user_input_with_context = content + fact_context if fact_context else content
+        
+        messages = [
+            SystemMessage(content="""あなたは思考整理をサポートする壁打ち相手です。ユーザーとの自然な対話を通じて、以下の役割を果たしてください：
+...（プロンプトは変更なし）...
+"""),
+            HumanMessage(content=user_input_with_context)
+        ]
+        
+        response = chat.invoke(messages)
+        return response.content.strip()
+        
+    except Exception as e:
+        return f"チャット処理中にエラーが発生しました: {str(e)}"
 
 @app.post("/api/chat", response_model=MessageResponse)
 async def chat_endpoint(request: MessageRequest):
     """チャットエンドポイント"""
     try:
+        # デバッグログを追加
+        print(f"[DEBUG] Received request: content='{request.content}', search_type='{request.search_type}'")
         # DB保存: ユーザーメッセージ
         sid = request.session_id or str(uuid.uuid4())
         session_id, step_id = _ensure_chat_session(sid, request.project_id, request.flow_step)
         _save_chat_message(session_id, request.project_id, step_id, 'user', request.search_type or 'normal', request.content)
+
+        # デバッグ: 条件分岐の詳細を確認
+        print(f"[DEBUG] Checking conditions:")
+        print(f"[DEBUG] request.search_type: '{request.search_type}' (type: {type(request.search_type)})")
+        print(f"[DEBUG] request.flow_step: '{request.flow_step}' (type: {type(request.flow_step)})")
+        print(f"[DEBUG] search_type == 'fact': {request.search_type == 'fact'}")
+        print(f"[DEBUG] search_type == 'network': {request.search_type == 'network'}")
+        print(f"[DEBUG] flow_step is truthy: {bool(request.flow_step)}")
 
         # 1. RAG検索ボタンが押された場合を最優先で処理
         if request.search_type == "fact":
@@ -725,7 +664,52 @@
             except Exception as e:
                 print(f"WARN: failed to save rag_search_results: {e}")
 
-        # 2. 政策立案ステップのボタンが押された場合
+        # 2. 人脈検索ボタンが押された場合（search_typeを優先）
+        elif request.search_type == "network":
+            print(f"[DEBUG] Network search triggered for: '{request.content}'")
+            # 人脈検索の実装
+            try:
+                # 既存の人脈検索APIを内部的に呼び出し
+                req = PeopleSearchRequest(query=request.content, top_k=5, coworker_id=None)
+                safe_sql, raw_sql = _generate_and_sanitize_people_sql(
+                    req.query.strip(), req.top_k, req.coworker_id
+                )
+                rows = _execute_query_db2(safe_sql, None)
+                
+                if rows:
+                    candidates = []
+                    for r in rows:
+                        candidates.append({
+                            "id": r.get('id'),
+                            "name": r.get('name'),
+                            "company": r.get('company'),
+                            "title": r.get('title') or r.get('position', ''),
+                            "department": r.get('department'),
+                            "score": r.get('score', 0)
+                        })
+                    
+                    # 構造化データとして返す
+                    ai_content = {
+                        "type": "people_search_result",
+                        "query": request.content,
+                        "candidates": candidates[:5],
+                        "narrative": f"「{request.content}」に関連する人物を{len(candidates[:5])}名見つけました。"
+                    }
+                else:
+                    ai_content = {
+                        "type": "people_search_result", 
+                        "query": request.content,
+                        "candidates": [],
+                        "narrative": f"「{request.content}」に関連する人物が見つかりませんでした。別のキーワードで検索してみてください。"
+                    }
+                    
+            except Exception as e:
+                print(f"People search failed: {e}")
+                ai_content = f"人脈検索中にエラーが発生しました。通常のチャットで対応します。\n\n質問: {request.content}"
+                if chat:
+                    ai_content = perform_normal_chat(request.content)
+
+        # 3. 政策立案ステップのボタンが押された場合
         elif request.flow_step:
             if not flexible_policy_system:
                 ai_content = "申し訳ございませんが、現在政策立案機能は利用できません。環境設定を確認してください。"
@@ -749,36 +733,39 @@
                 else:
                     ai_content = result["result"]
             
-        # 3. その他（人脈検索、通常のチャットなど）
-        elif request.search_type == "network":
-            if not chat:
-                ai_content = "申し訳ございませんが、現在チャット機能は利用できません。環境設定を確認してください。"
-            else:
-                ai_content = perform_normal_chat(request.content)
+        # 4. 通常のチャット
         else:
+            print(f"[DEBUG] Normal chat triggered for: '{request.content}', search_type='{request.search_type}'")
             if not chat:
                 ai_content = "申し訳ございませんが、現在チャット機能は利用できません。環境設定を確認してください。"
             else:
                 ai_content = perform_normal_chat(request.content, request.session_id)
         
-        ai_message = MessageResponse(
-            id=str(uuid.uuid4()),
-            content=ai_content,
-            type="ai",
-            timestamp=datetime.now().isoformat(),
-            search_type=request.search_type
-        )
-        # DB保存: AIメッセージ
-        _save_chat_message(session_id, request.project_id, step_id, 'ai', request.search_type or 'normal', ai_content)
+        # ai_contentが辞書型（人脈検索結果）の場合はJSONとして処理
+        if isinstance(ai_content, dict):
+            ai_message = MessageResponse(
+                id=str(uuid.uuid4()),
+                content=json.dumps(ai_content, ensure_ascii=False),
+                type="ai",
+                timestamp=datetime.now().isoformat(),
+                search_type=request.search_type
+            )
+        else:
+            ai_message = MessageResponse(
+                id=str(uuid.uuid4()),
+                content=ai_content,
+                type="ai",
+                timestamp=datetime.now().isoformat(),
+                search_type=request.search_type
+            )
+        # DB保存: AIメッセージ（辞書型の場合はJSON文字列として保存）
+        db_content = json.dumps(ai_content, ensure_ascii=False) if isinstance(ai_content, dict) else ai_content
+        _save_chat_message(session_id, request.project_id, step_id, 'ai', request.search_type or 'normal', db_content)
         
         return UTF8JSONResponse(ai_message.dict())
         
     except Exception as e:
         raise HTTPException(status_code=500, detail=str(e))
-    
-# =====================
-# チャット（エージェント）エンドポイント
-# =====================
 
 @app.post("/api/policy-flexible", response_model=FlexiblePolicyResponse)
 async def flexible_policy_endpoint(request: MessageRequest):
@@ -828,159 +815,208 @@
         
     except Exception as e:
         raise HTTPException(status_code=500, detail=str(e))
+
+@app.get("/api/session-state/{session_id}", response_model=SessionStateResponse)
+async def get_session_state(session_id: str):
+    """セッション状態を取得"""
+    try:
+        state = flexible_policy_system.get_session_state(session_id)
+        
+        if "error" in state:
+            raise HTTPException(status_code=404, detail=state["error"])
+        
+        return SessionStateResponse(**state)
+        
+    except Exception as e:
+        raise HTTPException(status_code=500, detail=str(e))
+
+@app.get("/api/sessions", response_model=List[ChatSession])
+async def get_sessions():
+    """セッション一覧を取得"""
+    return list(sessions.values())
+
+@app.post("/api/sessions", response_model=ChatSession)
+async def create_session():
+    """新しいセッションを作成"""
+    session_id = str(uuid.uuid4())
+    now = datetime.now()
     
+    session = ChatSession(
+        id=session_id,
+        title=f"新しいチャット {now.strftime('%Y-%m-%d %H:%M')}",
+        created_at=now.isoformat(),
+        updated_at=now.isoformat()
+    )
+    
+    sessions[session_id] = session
+    return session
+
+@app.post("/api/project-step-sections", response_model=List[ProjectStepSectionResponse])
+async def save_step_sections(request: ProjectStepSectionRequest):
+    """プロジェクトステップセクションを保存"""
+    try:
+        print(f"DEBUG: Received request: project_id={request.project_id}, step_key={request.step_key}, sections_count={len(request.sections)}")
+        print(f"DEBUG: Request sections: {request.sections}")
+        
+        saved_sections = save_project_step_sections(request.project_id, request.step_key, request.sections)
+        
+        # セクション保存後にキャッシュを無効化
+        try:
+            from DB.mysql_crud import invalidate_project_cache
+            invalidate_project_cache(request.project_id)
+        except Exception as e:
+            print(f"Warning: Cache invalidation failed: {e}")
+        
+        print(f"DEBUG: Successfully saved {len(saved_sections)} sections")
+        return UTF8JSONResponse([ProjectStepSectionResponse(**section).dict() for section in saved_sections])
+    except CRUDError as e:
+        print(f"DEBUG: CRUDError occurred: {str(e)}")
+        raise HTTPException(status_code=500, detail=str(e))
+    except Exception as e:
+        print(f"DEBUG: Exception occurred: {str(e)}")
+        import traceback
+        traceback.print_exc()
+        raise HTTPException(status_code=500, detail=str(e))
+
+@app.get("/api/project-step-sections/{project_id}/{step_key}", response_model=List[ProjectStepSectionResponse])
+async def get_step_sections(project_id: str, step_key: str):
+    """プロジェクトステップセクションを取得"""
+    try:
+        sections = get_project_step_sections(project_id, step_key)
+        return UTF8JSONResponse([ProjectStepSectionResponse(**section).dict() for section in sections])
+    except CRUDError as e:
+        raise HTTPException(status_code=500, detail=str(e))
+    except Exception as e:
+        raise HTTPException(status_code=500, detail=str(e))
+
+@app.get("/api/project-all-sections/{project_id}")
+async def get_project_all_sections_endpoint(project_id: str):
+    """プロジェクトの全ステップセクションを一括取得（高速化）"""
+    try:
+        from DB.mysql_crud import MySQLCRUD
+        crud = MySQLCRUD()
+        sections_by_step = crud.get_project_all_step_sections(project_id)
+        return UTF8JSONResponse(sections_by_step)
+    except Exception as e:
+        raise HTTPException(status_code=500, detail=str(e))
+
+@app.get("/api/coworkers/search", response_model=List[CoworkerResponse])
+async def search_coworkers_endpoint(q: str = "", department: str = ""):
+    """coworkers検索"""
+    try:
+        coworkers = search_coworkers(q, department)
+        return UTF8JSONResponse([CoworkerResponse(**coworker).dict() for coworker in coworkers])
+    except CRUDError as e:
+        raise HTTPException(status_code=500, detail=str(e))
+    except Exception as e:
+        raise HTTPException(status_code=500, detail=str(e))
+
+@app.post("/api/projects", response_model=ProjectResponse)
+async def create_project_endpoint(request: ProjectCreateRequest):
+    """プロジェクト作成"""
+    try:
+        project = create_project(
+            request.name, 
+            request.description or "", 
+            request.owner_coworker_id, 
+            request.member_ids
+        )
+        if not project:
+            raise HTTPException(status_code=400, detail="Failed to create project")
+        
+        return UTF8JSONResponse(ProjectResponse(**project).dict())
+    except CRUDError as e:
+        raise HTTPException(status_code=500, detail=str(e))
+    except Exception as e:
+        raise HTTPException(status_code=500, detail=str(e))
+
+@app.get("/api/projects/{project_id}", response_model=ProjectResponse)
+async def get_project_endpoint(project_id: str):
+    """プロジェクト詳細取得"""
+    try:
+        project = get_project_by_id(project_id)
+        if not project:
+            raise HTTPException(status_code=404, detail="Project not found")
+        
+        return UTF8JSONResponse(ProjectResponse(**project).dict())
+    except CRUDError as e:
+        raise HTTPException(status_code=500, detail=str(e))
+    except Exception as e:
+        raise HTTPException(status_code=500, detail=str(e))
+
+@app.get("/api/projects/by-coworker/{coworker_id}", response_model=List[ProjectResponse])
+async def get_projects_by_coworker_endpoint(coworker_id: int):
+    """coworkerが参加しているプロジェクト一覧取得"""
+    try:
+        projects = get_projects_by_coworker(coworker_id)
+        return UTF8JSONResponse([ProjectResponse(**project).dict() for project in projects])
+    except CRUDError as e:
+        raise HTTPException(status_code=500, detail=str(e))
+    except Exception as e:
+        raise HTTPException(status_code=500, detail=str(e))
+
 # =====================
-# チャット（RAG）エンドポイント
+# 認証エンドポイント
 # =====================
 
-@memory_cache(ttl_seconds=600)  # 10分間キャッシュ
-def perform_rag_search(query: str) -> tuple[str, list[dict]]:
-    """RAG検索を実行し、回答テキストと出典リストを返す"""
-    try:
-        if not embedding_model or not index:
-            return "申し訳ございませんが、現在RAG検索機能は利用できません。環境設定を確認してください。", []
-        
-        # タイムアウトを設定してembedding生成時間を制限
-        query_embedding = embedding_model.embed_query(query)
-        
-        results = index.query(vector=query_embedding, top_k=15, include_metadata=True)
-
-        matches = results.matches if hasattr(results, "matches") else results.get("matches", [])
-        initial_docs = []
-        for m in matches:
-            meta  = m.metadata if hasattr(m, "metadata") else m.get("metadata", {}) or {}
-            score = m.score    if hasattr(m, "score")    else m.get("score")
-            text  = meta.get("text") or meta.get("chunk") or meta.get("page_content") or ""
-            if not text:
-                continue
-            doc = Document(
-                page_content=text,
-                metadata={
-                    "source": meta.get("source", ""),
-                    "figure_section": meta.get("figure_section", ""),
-                    "chunk_index": meta.get("chunk_index", ""),
-                    "page_number": meta.get("page_number", ""),
-                    "section_title": meta.get("section_title", ""),
-                    "document_title": meta.get("document_title", ""),
-                    "year": meta.get("year", ""),
-                    "score": score,
-                },
-            )
-            initial_docs.append(doc)
-
-
-        # 再ランキング
-        top_docs = rerank_documents(query, initial_docs, chat, top_k=5)
-
-        # LLMに回答生成と出典情報の埋め込みを依頼
-        documents_string = ""
-        for i, doc in enumerate(top_docs, 1):
-            # 出典名を構築
-            source_name = doc.metadata.get('document_title', '不明')
-            year = doc.metadata.get('year', '')
-            section = doc.metadata.get('section_title', '')
-            
-            # 出典情報を「【文書名(年) - 章節】」の形式でまとめる
-            source_info = f"【{source_name}"
-            if year:
-                source_info += f"（{year}年度）"
-            if section:
-                source_info += f" - {section}"
-            source_info += "】"
-
-            documents_string += f"{source_info}\n{doc.page_content.strip()}\n\n"
-
-        prompt = PromptTemplate(
-            template="""あなたは思考整理をサポートする壁打ち相手です。ユーザーからの質問と、それに関連する複数の参照資料が提供されます。
-これらの資料を活用して、ユーザーへの応答を作成してください。
-
-【基本ルール】
-- 参照資料内の情報を要約して、自然な文章で回答してください。
-- **必ず**本文中の該当する箇所に**提供された形式の出典情報（例：【〇〇白書 - 第3章】）を付与**してください。
-- 参照資料に記載されていない推測や一般的な知識は含めないでください。
-- 回答は、ユーザーの考えを引き出すような問いかけで締めくくってください。
-
-【参照資料】
-{documents}
-
-【ユーザーからの質問】
-{query}
-
-【回答】
-""",
-            input_variables=["documents", "query"]
-        )
-
-        messages = [
-            SystemMessage(content="あなたは思考整理をサポートする壁打ち相手です。回答の本文中に参照資料の情報を直接引用し、事実に基づいた応答を生成してください。"),
-            HumanMessage(content=prompt.format(documents=documents_string, query=query))
-        ]
-
-        response = chat.invoke(messages)
-
-        # 出典情報の配列を構築
-        sources: list[dict] = []
-        for doc in top_docs:
-            sources.append({
-                "source": doc.metadata.get("source"),
-                "section_title": doc.metadata.get("section_title"),
-                "document_title": doc.metadata.get("document_title"),
-                "year": doc.metadata.get("year"),
-                "page_number": doc.metadata.get("page_number"),
-                "score": doc.metadata.get("score"),
-            })
-
-        return response.content.strip(), sources
-        
-    except Exception as e:
-        return f"RAG検索中にエラーが発生しました: {str(e)}", []
-
-def perform_policy_step(content: str, step: str, context: dict = None) -> str:
-    """政策立案ステップ別処理"""
-    try:
-        if not policy_system:
-            return "申し訳ございませんが、現在政策立案機能は利用できません。環境設定を確認してください。"
-        
-        result = policy_system.process_step(step, content, context)
-        return result
-    except Exception as e:
-        return f"政策立案エージェント処理中にエラーが発生しました: {str(e)}"
-
-def perform_normal_chat(content: str, session_id: str = None) -> str:
-    """通常のチャット（自然な対話型壁打ち相手）"""
-    try:
-        if not chat:
-            return "申し訳ございませんが、現在チャット機能は利用できません。環境設定を確認してください。"
-        
-        fact_context = ""
-        if session_id and flexible_policy_system:
-            try:
-                session_state = flexible_policy_system._get_session_state(session_id)
-                if session_state and session_state.get("fact_search_results"):
-                    recent_facts = "\\n\\n".join(session_state["fact_search_results"][-2:])
-                    fact_context = f"\\n\\n【これまでのファクト検索結果】\\n{recent_facts}"
-            except Exception as e:
-                print(f"Warning: Failed to get session state: {e}")
-
-        user_input_with_context = content + fact_context if fact_context else content
-        
-        messages = [
-            SystemMessage(content="""あなたは思考整理をサポートする壁打ち相手です。ユーザーとの自然な対話を通じて、以下の役割を果たしてください：
-...（プロンプトは変更なし）...
-"""),
-            HumanMessage(content=user_input_with_context)
-        ]
-        
-        response = chat.invoke(messages)
-        return response.content.strip()
-        
-    except Exception as e:
-        return f"チャット処理中にエラーが発生しました: {str(e)}"
-    
-
+@app.post("/api/auth/login", response_model=LoginResponse)
+async def login_endpoint(request: LoginRequest, response: Response):
+    """ログインエンドポイント"""
+    try:
+        return await auth_service.login(request, response)
+    except Exception as e:
+        raise HTTPException(status_code=500, detail=str(e))
+
+@app.post("/api/auth/logout")
+async def logout_endpoint(response: Response):
+    """ログアウトエンドポイント"""
+    try:
+        await auth_service.logout(response)
+        return {"message": "Successfully logged out"}
+    except Exception as e:
+        raise HTTPException(status_code=500, detail=str(e))
+
+@app.get("/api/auth/me")
+async def get_current_user_endpoint(access_token: str = Cookie(None)):
+    """現在のログインユーザー情報を取得"""
+    try:
+        user = await auth_service.get_current_user(access_token)
+        if not user:
+            raise HTTPException(status_code=401, detail="認証が必要です")
+        return user
+    except Exception as e:
+        raise HTTPException(status_code=500, detail=str(e))
+
+@app.get("/api/auth/verify")
+async def verify_token_endpoint(access_token: str = Cookie(None)):
+    """トークンの有効性を確認"""
+    try:
+        user = await auth_service.get_current_user(access_token)
+        if not user:
+            return {"valid": False}
+        return {"valid": True, "user": user}
+    except Exception as e:
+        return {"valid": False, "error": str(e)}
+
+@app.get("/")
+async def root():
+    """ルートエンドポイント"""
+    return {"message": "AI Agent API is running"}
+
+if __name__ == "__main__":
+    import uvicorn
+    import os
+    port = int(os.environ.get("PORT", 8000))
+    uvicorn.run(app, host="0.0.0.0", port=port)
+
+
+# 旧 /api/me は削除（認証ベースの /api/auth/me に統合済み）
 # =====================
-# 人脈検索エンドポイント
+# People Search (LLM→SQL with JOINs) ここから
 # =====================
+from pydantic import Field  # 再import可
+import re as _re
+import json as _json  # 使わなくてもOK（デバッグ用）
 
 # LLM に使わせてよいテーブルとカラムを明示（これ以外は不可）
 ALLOWED_TABLES = {
@@ -1694,738 +1730,6 @@
         "network": _get_network_for_card(card_id),
     }
 
-<<<<<<< HEAD
-=======
-if __name__ == "__main__":
-    import uvicorn
-    import os
-    port = int(os.environ.get("PORT", 8000))
-    uvicorn.run(app, host="0.0.0.0", port=port)
-
-
-# ---- [OLD People Search block has been commented out] ----
-# （このファイルには旧・人物検索エンドポイントの実装は見つかりませんでした）
-
-# =====================
-# People Search (LLM→SQL with JOINs) ここから
-# =====================
-from pydantic import Field  # 再import可
-import re as _re
-import json as _json  # 使わなくてもOK（デバッグ用）
-
-# LLM に使わせてよいテーブルとカラムを明示（これ以外は不可）
-ALLOWED_TABLES = {
-    "business_cards": [
-        "id", "name", "company", "department", "position", "memo",
-        "owner_coworker_id", "corporate_number", "company_id"
-    ],
-    "companies": [
-        "id", "name", "corporate_number", "postal_code", "location",
-        "company_type", "founding_date", "capital", "employee_number",
-        "business_summary", "update_date"
-    ],
-    "coworker_relations": [
-        "coworker_id", "business_card_id", "first_contact_date",
-        "last_contact_date", "contact_count"
-    ],
-}
-
-# 役に立たない汎用語（WHEREに入ると0件になりやすい語を拡充）
-GENERIC_TOKENS: set[str] = {
-    "社員", "担当者", "従業員", "役職", "職種", "部門", "部署",
-    "会社", "企業", "日本", "国内", "海外", "本社",
-    # 業種・業界系（bc.department に誤って入れがち）
-    "業種", "業界", "小売", "小売業", "サービス業", "メーカー", "製造業", "IT業界"
-}
-
-def _cleanup_nl_query(q: str) -> str:
-    """
-    自然文のキーワードを正規化:
-    - / ・、・,・空白で分割（全角空白も半角に）
-    - 汎用語/業種語を除去
-    - 重複排除（順序は維持）
-    例: '任天堂/ゲーム/日本/役職/部門/社員' -> '任天堂 ゲーム'
-    """
-    q = (q or "").replace("　", " ")  # 全角空白→半角
-    q = q.replace("／", "/").replace("、", "/").replace(",", "/")
-    parts = [p.strip() for p in re.split(r"[\/\s]+", q) if p.strip()]
-    parts = [p for p in parts if p not in GENERIC_TOKENS]
-    seen: set[str] = set()
-    cleaned: list[str] = []
-    for p in parts:
-        if p not in seen:
-            seen.add(p)
-            cleaned.append(p)
-    return " ".join(cleaned) if cleaned else (q.strip() or "")
-
-
-
-# --- DB2 (junk_db) 向けの接続ヘルパ（人物検索専用） ---
-def _mysql_config_db2():
-    return {
-        'host': os.getenv('DB_HOST2'),
-        'port': int(os.getenv('DB_PORT2', 3306)),
-        'user': os.getenv('DB_USER2'),
-        'password': os.getenv('DB_PASSWORD2'),
-        'database': os.getenv('DB_NAME2'),
-        'ssl_ca': os.getenv('DB_SSL_CA_PATH2'),
-        'charset': 'utf8mb4',
-        'autocommit': True,
-    }
-
-def _execute_query_db2(query: str, params: tuple | None = None):
-    cfg = _mysql_config_db2()
-    connect_kwargs = dict(
-        host=cfg['host'],
-        port=cfg['port'],
-        user=cfg['user'],
-        password=cfg['password'],
-        database=cfg['database'],
-        charset=cfg.get('charset', 'utf8mb4'),
-        autocommit=cfg.get('autocommit', True),
-        use_pure=True,
-    )
-    if cfg.get('ssl_ca'):
-        connect_kwargs['ssl_ca'] = cfg['ssl_ca']
-    conn = mysql.connector.connect(**connect_kwargs)
-    cur = conn.cursor(dictionary=True)
-    try:
-        cur.execute(query, params or ())
-        if query.strip().upper().startswith('SELECT'):
-            return cur.fetchall()
-        conn.commit()
-        return []
-    finally:
-        try:
-            cur.close()
-        finally:
-            conn.close()
-
-# --- ネットワーク図データを作る（中心=名刺、外周=名刺保有者） -----------------
-def _get_network_for_card(card_id: int) -> dict:
-    # 中心（名刺）
-    sql_center = """
-        SELECT bc.id, bc.name, COALESCE(bc.company, c.name) AS company
-        FROM business_cards bc
-        LEFT JOIN companies c ON c.id = bc.company_id
-        WHERE bc.id = %s
-    """
-    rows = _execute_query_db2(sql_center, (card_id,))
-    if not rows:
-        raise HTTPException(status_code=404, detail="business_card not found")
-    center = rows[0]
-    center_id = f"card:{center['id']}"
-    nodes = [{"id": center_id, "label": f"{center['name']}", "kind": "中心"}]
-    edges = []
-
-    # 名刺を保有している社内メンバー
-    sql_holders = """
-        SELECT cw.id AS coworker_id, cw.name AS coworker_name, d.name AS dept,
-               cr.first_contact_date, cr.last_contact_date, cr.contact_count
-        FROM coworker_relations cr
-        JOIN coworkers cw       ON cw.id = cr.coworker_id
-        LEFT JOIN departments d ON d.id = cw.department_id
-        WHERE cr.business_card_id = %s
-        ORDER BY COALESCE(cr.last_contact_date, cr.first_contact_date) DESC, cw.name
-    """
-    holders = _execute_query_db2(sql_holders, (card_id,))
-    for h in holders:
-        nid = f"cw:{h['coworker_id']}"
-        label = f"{h['coworker_name']}" + (f"\n{h['dept']}" if h.get("dept") else "")
-        nodes.append({"id": nid, "label": label, "kind": "名刺保有者"})
-        edges.append({"source": center_id, "target": nid, "label": "名刺保有者"})
-
-    return {"nodes": nodes, "edges": edges}
-
-
-# デバッグ出力（生成SQLを返す）
-PEOPLE_SQL_DEBUG  = os.getenv("PEOPLE_SQL_DEBUG", "0") == "1"
-
-class PeopleSearchRequest(BaseModel):
-    query: str = Field(..., description="自然文の検索条件（例：'富山 EC デザイン'）")
-    top_k: int = Field(5, ge=1, le=50, description="最大件数")
-    coworker_id: int | None = Field(None, description="優先したい同僚のID（任意）")
-
-def _people_generate_sql_with_llm(
-    nl_query: str,
-    top_k: int,
-    coworker_id: int | None,
-    force_single_select: bool = False,
-    force_template: bool = False,
-) -> str:
-    """
-    日本語→MySQL SELECT を1文だけ生成。必要に応じて JOIN。
-    force_single_select: 「SELECT は1回だけ」と強く制約
-    force_template: SELECT … FROM business_cards bc … LIMIT n の形を強制
-    """
-    if not chat:
-        raise HTTPException(status_code=500, detail="OpenAI (chat) が初期化されていません")
-
-    # スキーマをプロンプトへ
-    schema_desc = []
-    for tbl, cols in ALLOWED_TABLES.items():
-        schema_desc.append(f"- {tbl}({', '.join(cols)})")
-    schema_text = "\n".join(schema_desc)
-
-    rules = [
-        # ← 明確に「SELECT は1回だけ」を宣言（単語レベル）
-        "Generate EXACTLY ONE SELECT statement only. The word SELECT must appear EXACTLY ONCE.",
-        # ← サブクエリ全面禁止を “(SELECT …)” まで名指しで明示
-        "NO subqueries of any kind: NO EXISTS(...), NO IN (SELECT ...), NO (SELECT ...) in any expression, NO CTEs, NO UNION.",
-        "The main table MUST be business_cards (alias bc).",
-        "Use LEFT JOIN companies c ON c.id = bc.company_id when needed.",
-        "Use LEFT JOIN coworker_relations cr ON cr.business_card_id = bc.id when needed.",
-        "Use only allowed columns. Return these aliases: id, name, company, department, title, avatar_url, score",
-        "company := COALESCE(c.name, bc.company), title := COALESCE(bc.title, bc.position)",
-        "ALWAYS ORDER BY score DESC, id ASC.",
-        "ALWAYS include LIMIT (the number will be overwritten later).",
-        'Output MUST be a single JSON object: {"sql": "..."} . No extra text, no code fences.',
-        # 文字列比較は常に部分一致で
-        "All text filters MUST use LIKE with wildcards: LIKE CONCAT('%', <keyword>, '%'). "
-        "Never use equality (=) for company names or titles.",
-        # 会社名のゆらぎ対策（“株式会社”“(株)”や空白を無視）
-        "When matching company names, normalize by stripping '株式会社', '(株)', and spaces using "
-        "REPLACE(REPLACE(REPLACE(COALESCE(c.name, bc.company),'株式会社',''),'(株)',''),' ',''). "
-        "Compare that normalized value with LIKE CONCAT('%', <company_keyword>, '%').",
-            # ★ ここを新規追加：業種語は無視する指示
-        "Industry/sector words (e.g., 小売業, 製造業, IT業界) MUST NOT be mapped to bc.department; "
-        "bc.department is an internal team like 営業部/開発部. If the user mentions an industry, ignore that condition."
-    ]
-    if force_single_select:
-        rules.insert(0, "The word SELECT must appear EXACTLY ONCE in the whole statement.")
-    if force_template:
-        rules.insert(0, "Your SQL MUST match this shape strictly: "
-                        "SELECT <columns> FROM business_cards bc"
-                        "[ LEFT JOIN <table> <alias> ON <cond> ]*"
-                        "[ WHERE <conditions> ]* ORDER BY <expr> LIMIT <n>")
-
-    system = (
-        "You are a strict SQL generator for MySQL 8.\n"
-        f"Allowed tables and columns:\n{schema_text}\n\n"
-        "Rules:\n- " + "\n- ".join(rules) + "\n"
-    )
-
-    hints = []
-    if coworker_id is not None:
-        hints.append(
-            f"Prefer or filter by coworker_relations.coworker_id = {coworker_id} "
-            "(e.g., add COALESCE(cr.contact_count,0) to score)."
-        )
-    hints_text = ("\nHints:\n- " + "\n- ".join(hints)) if hints else ""
-
-    example = (
-        "{\n"
-        "  \"sql\": \"SELECT bc.id AS id, bc.name AS name,\n"
-        "                  COALESCE(c.name, bc.company) AS company,\n"
-        "                  bc.department AS department,\n"
-        "                  COALESCE(bc.title, bc.position) AS title,\n"
-        "                  bc.avatar_url AS avatar_url,\n"
-        "                  (COALESCE(cr.contact_count,0)) AS score\n"
-        "           FROM business_cards bc\n"
-        "           LEFT JOIN companies c ON c.id = bc.company_id\n"
-        "           LEFT JOIN coworker_relations cr ON cr.business_card_id = bc.id\n"
-        "           ORDER BY score DESC, id ASC LIMIT 5\"\n"
-        "}"
-    )
-
-    user = (
-        "User intent (Japanese natural language):\n"
-        f"{nl_query}\n\n"
-        f"{hints_text}\n"
-        "Write the query WITHOUT any subqueries; if you think you need EXISTS/IN, "
-        "always rewrite it using LEFT JOIN + WHERE or JOIN-based scoring.\n"
-        "Return JSON only, for example:\n" + example
-    )
-
-    resp = chat.invoke([SystemMessage(content=system), HumanMessage(content=user)])
-    content_text = str(resp.content).strip()
-
-    m = _re.search(r"\{[\s\S]*\}", content_text)
-    if not m:
-        raise HTTPException(status_code=500, detail=f"LLM出力の解析に失敗しました: {content_text[:200]}")
-    try:
-        data = json.loads(m.group(0))
-        sql = (data.get("sql") or "").strip()
-        if not sql:
-            raise ValueError("empty sql")
-        return sql
-    except Exception as e:
-        raise HTTPException(status_code=500, detail=f"LLM JSON 解析に失敗: {e}")
-
-_ALLOWED_TABLE_NAMES = set(ALLOWED_TABLES.keys())
-
-def _people_sanitize_sql(sql: str, top_k: int) -> str:
-    """
-    - 先に存在しない列を安全な列へ書き換え
-    - その後、DML/DDL/UNION/CTE/サブクエリ禁止 などを検査
-    - LIMIT を強制
-    """
-    s = sql.strip().rstrip(";")
-
-    # ★★★ ここを追加：存在しない列を強制リライト（大文字小文字を無視）
-    s = _re.sub(r"\bbc\.title\b", "bc.position", s, flags=_re.I)
-    s = _re.sub(r"\bbc\.avatar_url\b", "NULL",        s, flags=_re.I)
-
-    # 以降は今のサニタイズのまま（Only single SELECT, (select…)/exists/in(select) 禁止 など）
-    low_raw = s.lower()
-    banned_regexes = [
-        r";", r"\binsert\b", r"\bupdate\b", r"\bdelete\b",
-        r"\bdrop\b", r"\balter\b", r"\bcreate\b", r"\bgrant\b", r"\brevoke\b", r"\btruncate\b",
-        r"\bunion\b", r"\bwith\b",
-        r"\bin\s*\(\s*select\b", r"\bexists\s*\(", r"\(\s*select\b",
-    ]
-    for pat in banned_regexes:
-        if _re.search(pat, low_raw):
-            raise HTTPException(status_code=400, detail="Unsafe SQL is not allowed")
-
-    low = _re.sub(r"\s+", " ", low_raw)
-
-    num_selects = len(_re.findall(r"\bselect\b", low_raw, flags=_re.I))
-    if num_selects != 1:
-        raise HTTPException(status_code=400, detail="Only a single SELECT is allowed")
-
-    if " from business_cards" not in low:
-        raise HTTPException(status_code=400, detail="Root table must be business_cards")
-
-    tables = _re.findall(r"\b(from|join)\s+([a-zA-Z0-9_]+)", low)
-    used_tables = {t[1] for t in tables}
-    if not used_tables.issubset(_ALLOWED_TABLE_NAMES):
-        bad = sorted(list(used_tables - _ALLOWED_TABLE_NAMES))
-        raise HTTPException(status_code=400, detail=f"Disallowed tables detected: {bad}")
-
-    if _re.search(r"\blimit\b\s+\d+", s, flags=_re.I):
-        s = _re.sub(r"\blimit\b\s+\d+", f"LIMIT {int(top_k)}", s, flags=_re.I)
-    else:
-        s = s + f" LIMIT {int(top_k)}"
-
-    return s
-
-
-# ★ ここにリトライ用ヘルパを追加
-def _generate_and_sanitize_people_sql(nl_query: str, top_k: int, coworker_id: int | None):
-    """
-    1回目: 通常生成 → サニタイズ
-    2回目: 「SELECTは1回だけ」を強制して再生成 → サニタイズ
-    3回目: さらにテンプレート強制で再生成 → サニタイズ
-    いずれか成功した段階で返す。すべて失敗なら最後のエラーを送出。
-    """
-    attempts = [
-        dict(force_single_select=False, force_template=False),
-        dict(force_single_select=True,  force_template=False),
-        dict(force_single_select=True,  force_template=True),
-    ]
-
-    last_err = None
-    for i, opt in enumerate(attempts, 1):
-        try:
-            raw_sql = _people_generate_sql_with_llm(
-                nl_query, top_k, coworker_id,
-                force_single_select=opt["force_single_select"],
-                force_template=opt["force_template"],
-            )
-            safe_sql = _people_sanitize_sql(raw_sql, top_k)
-            if PEOPLE_SQL_DEBUG:
-                print(f"[people-sql attempt {i}] OK\nRAW={raw_sql}\nSAFE={safe_sql}")
-            return safe_sql, raw_sql
-        except HTTPException as e:
-            last_err = e
-            # デバッグ用に生SQLも出す（サニタイズ前に落ちるケースはraw_sqlが無いので無視）
-            try:
-                print(f"[people-sql attempt {i}] FAIL: {e.detail}  (raw maybe above)")
-            except Exception:
-                pass
-            continue
-
-    # 3回とも弾かれた
-    if last_err:
-        raise last_err
-    raise HTTPException(status_code=400, detail="SQL generation failed")
-
-@app.post("/api/people/search")
-async def people_search_endpoint(req: PeopleSearchRequest):
-    if not (req.query or "").strip():
-        return UTF8JSONResponse({"candidates": []})
-
-    eff_coworker_id = req.coworker_id if (req.coworker_id and req.coworker_id > 0) else None
-
-    safe_sql, raw_sql = _generate_and_sanitize_people_sql(
-        req.query.strip(), req.top_k, eff_coworker_id
-    )
-
-    # 実行（DB2: junk_db）
-    try:
-        rows = _execute_query_db2(safe_sql, None)
-    except Exception as e:
-        raise HTTPException(status_code=500, detail=f"DB error: {e}")
-
-    candidates = []
-    for r in rows:
-        candidates.append({
-            "id": r.get("id"),
-            "name": r.get("name"),
-            "company": r.get("company") or "",
-            "department": r.get("department"),
-            "title": r.get("title"),
-            "skills": None,
-            "avatar_url": r.get("avatar_url"),
-            "score": r.get("score") if r.get("score") is not None else 0,
-        })
-
-    # 0件なら coworkers 検索にフォールバック
-    if not candidates:
-        try:
-            results = search_coworkers(q=req.query, department="")
-            candidates = [{
-                "id":         r["id"],
-                "name":       r["name"],
-                "company":    "",
-                "department": r.get("department_name"),
-                "title":      r.get("position"),
-                "skills":     None,
-                "avatar_url": None,
-                "score":      0,
-            } for r in (results[:req.top_k] if isinstance(results, list) else [])]
-        except Exception as ex:
-            raise HTTPException(status_code=500, detail=f"coworkers 検索のフォールバックに失敗しました: {ex}") from ex
-
-    res = {"candidates": candidates}
-    if PEOPLE_SQL_DEBUG:
-        res["debug_sql"] = {"raw": raw_sql, "sanitized": safe_sql}
-    return UTF8JSONResponse(res)
-
-# =====================
-# People Search (LLM→SQL with JOINs) ここまで
-# =====================
-
-# =====================
-# (追加) LLMファーストの人物探索 /api/people/ask
-# =====================
-from pydantic import BaseModel
-
-class PeopleAskRequest(BaseModel):
-    """自然文の質問から、LLMが検索クエリを立てて人物候補を返す"""
-    question: str
-    top_k: int = 5
-    coworker_id: int | None = None  # 任意: 自分(や同僚)IDを優先度のヒントに使う
-
-class PeopleAskResponse(BaseModel):
-    narrative: str                     # LLMが返す前置きテキスト（「こういう人に当たりましょう」など）
-    queries: list[str]                 # LLMが組み立てた自然文クエリ（/api/people/search にそのまま渡せる）
-    candidates: list[dict]             # 人物カード（id, name, company, department, title, score など）
-    # debug: dict | None = None       # 必要ならデバッグも返せます
-
-def _people_search_core(nl_query: str, top_k: int, coworker_id: int | None) -> tuple[list[dict], dict]:
-    """
-    既存の人物検索ロジックを関数化（/api/people/search と同等）。
-    返り値: (candidates, debug_sql)
-    """
-    eff_coworker_id = coworker_id if (coworker_id and coworker_id > 0) else None
-    safe_sql, raw_sql = _generate_and_sanitize_people_sql(nl_query.strip(), top_k, eff_coworker_id)
-
-    try:
-        rows = _execute_query_db2(safe_sql, None)
-    except Exception as e:
-        raise HTTPException(status_code=500, detail=f"DB error: {e}")
-
-    candidates: list[dict] = []
-    for r in rows:
-        candidates.append({
-            "id": r.get("id"),
-            "name": r.get("name"),
-            "company": r.get("company") or "",
-            "department": r.get("department"),
-            "title": r.get("title"),
-            "skills": None,
-            "avatar_url": r.get("avatar_url"),
-            "score": r.get("score") if r.get("score") is not None else 0,
-        })
-
-    # 0件なら coworkers テーブルにフォールバック（既存と同じ）
-    if not candidates:
-        try:
-            results = search_coworkers(q=nl_query, department="")
-            candidates = [{
-                "id":         r["id"],
-                "name":       r["name"],
-                "company":    "",
-                "department": r.get("department_name"),
-                "title":      r.get("position"),
-                "skills":     None,
-                "avatar_url": None,
-                "score":      0,
-            } for r in (results[:top_k] if isinstance(results, list) else [])]
-        except Exception as ex:
-            raise HTTPException(status_code=500, detail=f"coworkers 検索のフォールバックに失敗しました: {ex}") from ex
-
-    debug_sql = {"raw": raw_sql, "sanitized": safe_sql}
-    return candidates, debug_sql
-
-def _people_plan_queries(question: str, coworker_id: int | None) -> tuple[str, list[str]]:
-    """
-    LLMに「質問→最大3つの検索クエリ」と「短い前置き文」をJSONで作らせる。
-    返り値: (narrative, queries)
-    """
-    if not chat:
-        raise HTTPException(status_code=500, detail="OpenAI (chat) が初期化されていません")
-
-    hints = []
-    if coworker_id is not None and coworker_id > 0:
-        hints.append(f"手元の名刺を持っている同僚IDが {coworker_id} なら、その同僚が関わっていそうな候補を優先して良い。")
-
-    system = (
-        "あなたは名刺DBから適切な人物を探すための検索プランナーです。"
-        "ユーザーの自然文の質問を読み取り、名刺DBに投げる日本語の検索クエリを最大3個、簡潔に作ってください。"
-        "各クエリは『会社名/部署/役割/地域/キーワード』などを含む短文で構いません。"
-        "また、最初に短い前置き（どのジャンル・立場の人に当たるべきか）も作ってください。"
-        "出力は必ず JSON 一個のみで、以下のスキーマに正確に従ってください："
-        '{"narrative":"...","queries":["...","..."]}'
-    )
-    user = (
-        f"ユーザーの質問: {question}\n"
-        + (f"ヒント: {', '.join(hints)}\n" if hints else "")
-        + "必ず JSON だけを返してください。余計な文章・コードフェンスは不要です。"
-    )
-
-    resp = chat.invoke([SystemMessage(content=system), HumanMessage(content=user)])
-    text = str(resp.content).strip()
-
-    m = re.search(r"\{[\s\S]*\}", text)
-    if not m:
-        # JSONが取れない時は質問そのものを1クエリにする（前処理付き）
-        return "以下の観点で該当しそうな人物を探索します。", [_cleanup_nl_query(question)]
-
-    try:
-        data = json.loads(m.group(0))
-        narrative = (data.get("narrative") or "").strip() or "以下の観点で該当しそうな人物を探索します。"
-
-        # ① JSONから取り出し
-        queries = [q for q in (data.get("queries") or []) if isinstance(q, str) and q.strip()]
-        if not queries:
-            queries = [question]
-
-        # ② クレンジング
-        queries = [_cleanup_nl_query(q) for q in queries]
-        queries = [q for q in queries if q] or [_cleanup_nl_query(question)]
-
-        return narrative, queries[:3]
-    except Exception:
-        # 壊れたJSONでも安全に
-        return "以下の観点で該当しそうな人物を探索します。", [_cleanup_nl_query(question)]
-
-@app.post("/api/people/ask", response_model=PeopleAskResponse)
-async def people_ask_endpoint(req: PeopleAskRequest):
-    """
-    例）{ "question": "富山県で行ったこのプロジェクトに詳しそうな人は？", "top_k": 5 }
-    レスポンス：前置き文 + LLMが立てたクエリ配列 + 名刺DBの候補
-    """
-    if not (req.question or "").strip():
-        return UTF8JSONResponse(PeopleAskResponse(narrative="質問が空です。", queries=[], candidates=[]).dict())
-
-    # 1) LLMでクエリ計画
-    narrative, queries = _people_plan_queries(req.question.strip(), req.coworker_id)
-
-    # 2) 各クエリを人物検索にかけて集約
-    all_candidates: dict[int, dict] = {}
-    per_query_limit = max(1, req.top_k)  # 各クエリで十分拾う
-    for q in queries:
-        try:
-            cand, _dbg = _people_search_core(q, per_query_limit, req.coworker_id)
-        except HTTPException as e:
-            # 1クエリ失敗しても他を続行
-            print(f"[people/ask] query failed: {q} -> {e.detail}")
-            continue
-        for c in cand:
-            cid = c.get("id")
-            if cid is None:
-                continue
-            ex = all_candidates.get(cid)
-            if ex is None or (c.get("score", 0) > (ex.get("score", 0) or 0)):
-                all_candidates[cid] = c
-
-    # 3) スコア順に並べ替えて上位を返す
-    merged = sorted(all_candidates.values(), key=lambda x: (x.get("score") or 0, x.get("id") or 0), reverse=True)
-    merged = merged[: req.top_k]
-
-    return UTF8JSONResponse(PeopleAskResponse(narrative=narrative, queries=queries, candidates=merged).dict())
-
-# ===== 会社情報 API =====
-from pydantic import BaseModel
-
-class CompanyInfo(BaseModel):
-    id: int | None = None
-    name: str
-    corporate_number: str | None = None
-    location: str | None = None
-    company_type: str | None = None
-    founding_date: str | None = None
-    capital: str | None = None
-    employee_number: int | None = None
-    business_summary: str | None = None
-
-class CompanyInfoResponse(BaseModel):
-    company: CompanyInfo | None
-
-@app.get("/api/companies/by-name", response_model=CompanyInfoResponse)
-async def api_company_by_name(name: str):
-    """
-    会社名で 1 件だけ取得。まずは完全一致、無ければ緩めの一致で拾う。
-    参照DBは junk_db の companies。
-    """
-    try:
-        sql1 = """
-            SELECT id, name, corporate_number, location, company_type,
-                   founding_date, capital, employee_number, business_summary
-            FROM companies
-            WHERE name = %s
-            LIMIT 1
-        """
-        rows = _execute_query_db2(sql1, (name,))
-        if not rows:
-            # ()/（）/株式会社 の揺れを吸収したゆるめ検索
-            sql2 = """
-                SELECT id, name, corporate_number, location, company_type,
-                       founding_date, capital, employee_number, business_summary
-                FROM companies
-                WHERE REPLACE(REPLACE(REPLACE(name,'株式会社',''),'（','('),'）',')')
-                      LIKE CONCAT('%', REPLACE(REPLACE(REPLACE(%s,'株式会社',''),'（','('),'）',')'), '%')
-                ORDER BY id ASC
-                LIMIT 1
-            """
-            rows = _execute_query_db2(sql2, (name,))
-
-        if not rows:
-            return {"company": None}
-
-        r = rows[0]
-        return {
-            "company": {
-                "id": r.get("id"),
-                "name": r.get("name"),
-                "corporate_number": r.get("corporate_number"),
-                "location": r.get("location"),
-                "company_type": r.get("company_type"),
-                "founding_date": r.get("founding_date"),
-                "capital": r.get("capital"),
-                "employee_number": r.get("employee_number"),
-                "business_summary": r.get("business_summary"),
-            }
-        }
-    except Exception as e:
-        raise HTTPException(status_code=500, detail=str(e))
-
-# --- gBizINFO helpers: ここから追加（/detail の直前に置く） -----------------
-def _fetch_gbiz_by_number(corporate_number: str):
-    base = (GBIZINFO_URL or "").rstrip("/") or "https://info.gbiz.go.jp/hojin/v1/hojin"
-    url = f"{base}/{corporate_number}"
-    resp = requests.get(
-        url,
-        headers={"X-hojinInfo-api-token": GBIZINFO_API_KEY or "", "accept": "application/json"},
-        timeout=10,
-    )
-    print("[gBizINFO:number]", resp.status_code, url)
-    try:
-        return resp.status_code, resp.json()
-    except Exception:
-        return resp.status_code, None
-
-def _fetch_gbiz_by_name(company_name: str):
-    # ざっくり正規化（ゆらぎ吸収）
-    norm = str(company_name or "").replace("　", " ")
-    for t in ("株式会社", "（株）", "(株)"):
-        norm = norm.replace(t, "")
-    norm = norm.strip()
-
-    base = (GBIZINFO_URL or "").rstrip("/") or "https://info.gbiz.go.jp/hojin/v1/hojin"
-    from urllib.parse import urlencode
-    url = f"{base}?{urlencode({'name': norm})}"
-    resp = requests.get(
-        url,
-        headers={"X-hojinInfo-api-token": GBIZINFO_API_KEY or "", "accept": "application/json"},
-        timeout=10,
-    )
-    print("[gBizINFO:name]", resp.status_code, url)
-    try:
-        return resp.status_code, resp.json()
-    except Exception:
-        return resp.status_code, None
-
-def _extract_gbiz_info(payload):
-    if not payload:
-        return None
-    arr = payload.get("hojin-infos") or payload.get("hojinInfos") or []
-    if not arr:
-        return None
-    info = arr[0]
-    return {
-        "corporate_number": info.get("corporate_number"),
-        "name": info.get("name"),
-        "location": info.get("location"),
-        "postal_code": info.get("postal_code"),
-        "company_type": info.get("qualification_grade"),
-        "founding_date": info.get("date_of_establishment"),
-        "capital": info.get("capital_stock"),
-        "employee_number": info.get("employee_number"),
-        "business_summary": info.get("business_summary"),
-        "update_date": info.get("update_date"),
-    }
-# --- gBizINFO helpers: ここまで追加 -----------------------------------------
-
-@app.get("/detail/{card_id}")
-def get_detail(card_id: int):
-    # --- 名刺情報（MySQL: junk_db） ---
-    sql_card = """
-        SELECT bc.id, bc.name, bc.company, bc.department, bc.position, bc.memo,
-               bc.company_id, c.corporate_number
-        FROM business_cards bc
-        LEFT JOIN companies c ON bc.company_id = c.id
-        WHERE bc.id = %s
-    """
-    rows = _execute_query_db2(sql_card, (card_id,))
-    if not rows:
-        raise HTTPException(404, "card not found")
-    card = rows[0]
-
-    # --- 同僚（同じ会社の他カード） ---
-    sql_coworkers = """
-        SELECT bc.id, bc.name, bc.department, bc.position
-        FROM business_cards bc
-        WHERE bc.company_id = %s AND bc.id <> %s
-        ORDER BY bc.id
-    """
-    coworkers = _execute_query_db2(sql_coworkers, (card["company_id"], card_id))
-
-    # --- gBizINFO: ①法人番号 → ②社名フォールバック ---
-    gbiz_info = None
-    gbiz_debug = {}
-    try:
-        corp = str(card.get("corporate_number") or "").strip()
-        if not GBIZINFO_API_KEY:
-            gbiz_debug["reason"] = "GBIZINFO_API_KEY not set"
-        else:
-            if corp:
-                sc, payload = _fetch_gbiz_by_number(corp)
-                gbiz_debug["number_status"] = sc
-                gbiz_info = _extract_gbiz_info(payload)
-
-            if not gbiz_info and (card.get("company") or "").strip():
-                name = str(card["company"]).strip()
-                sc2, payload2 = _fetch_gbiz_by_name(name)
-                gbiz_debug["name_status"] = sc2
-                gbiz_debug["queried_name"] = name
-                gbiz_info = _extract_gbiz_info(payload2)
-    except Exception as e:
-        print(f"[gBizINFO] error: {e}")
-        gbiz_debug["error"] = str(e)
-
-    return {
-        "person": card,
-        "coworkers": coworkers,
-        "gbiz_info": gbiz_info,
-        "gbiz_debug": gbiz_debug,   # ← デバッグ用ヒント（UIでは非表示でもOK）
-        "network": _get_network_for_card(card_id),
-    }
-
->>>>>>> e7971d99
 @app.get("/gbizinfo/detail/{card_id}")
 def get_gbizinfo_detail(card_id: int):
     """
